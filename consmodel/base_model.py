--- conflicted
+++ resolved
@@ -210,17 +210,7 @@
 
         # if end is over an hour then round up to the next hour
         if end.minute > 0 or end.second > 0 or end.microsecond > 0:
-<<<<<<< HEAD
-            if end.hour == 23:
-                end = end.replace(hour=0,
-                                  minute=0,
-                                  second=0,
-                                  microsecond=0)
-                end = end.replace(year=end.year + 1)
-            else:
-=======
             if end.hour != 23:
->>>>>>> 1ddb2b04
                 end = end.replace(hour=end.hour + 1,
                               minute=0,
                               second=0,
